--- conflicted
+++ resolved
@@ -1,6 +1,6 @@
 [package]
 name = "engula-kernel"
-version = "0.2.0-alpha.0"
+version = "0.2.0"
 edition = "2021"
 license = "Apache-2.0"
 homepage = "https://engula.io"
@@ -8,13 +8,8 @@
 description = "An Engula module that provides stateful environment abstractions and implementations."
 
 [dependencies]
-<<<<<<< HEAD
-engula-journal = { version = "0.2.0-alpha.0", path = "../journal" }
-engula-storage = { version = "0.2.0-alpha.0", path = "../storage" }
-=======
 engula-journal = { version = "0.2", path = "../journal" }
 engula-storage = { version = "0.2", path = "../storage" }
->>>>>>> c887549e
 
 thiserror = "1.0"
 async-trait = "0.1"
